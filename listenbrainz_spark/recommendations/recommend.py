--- conflicted
+++ resolved
@@ -9,30 +9,44 @@
 
 import listenbrainz_spark
 from listenbrainz_spark import config, utils, path
+from listenbrainz_spark.recommendations.train_models import get_path_to_save_best_model
 from listenbrainz_spark.exceptions import SQLException, SparkSessionNotInitializedException, PathNotFoundException, \
     FileNotFetchedException, ViewNotRegisteredException
 
 from flask import current_app
+import pyspark.sql.functions as func
 from pyspark.sql.functions import col
 from pyspark.sql.utils import AnalysisException
 from pyspark.mllib.recommendation import MatrixFactorizationModel
 
 
+def get_best_model_id():
+    """ Get model id of recently created model.
+
+        Returns:
+            best_model_id (str): Model identification string.
+    """
+    try:
+        model_metadata = utils.read_files_from_HDFS(path.MODEL_METADATA)
+    except PathNotFoundException as err:
+        current_app.logger.error(str(err), exc_info=True)
+        sys.exit(-1)
+    except FileNotFetchedException as err:
+        current_app.logger.error(str(err), exc_info=True)
+        sys.exit(-1)
+
+    latest_ts = model_metadata.select(func.max('model_created').alias('model_created')).take(1)[0].model_created
+    best_model_id = model_metadata.select('model_id') \
+                                  .where(col('model_created') == latest_ts).take(1)[0].model_id
+
+    return best_model_id
+
 def load_model():
     """ Load best model from given path in HDFS.
     """
-    try:
-        model_index_df = utils.read_files_from_HDFS(path.INDEX)
-    except PathNotFoundException as err:
-        current_app.logger.error(str(err), exc_info=True)
-        sys.exit(-1)
-    except FileNotFetchedException as err:
-        current_app.logger.error(str(err), exc_info=True)
-        sys.exit(-1)
-
-    best_model_id = model_index_df.select('*').take(1)[0].model_id
-    df_path = config.HDFS_CLUSTER_URI + path.DATA_DIR + '/' + best_model_id
-    return MatrixFactorizationModel.load(listenbrainz_spark.context, df_path)
+    best_model_id = get_best_model_id()
+    dest_path = get_path_to_save_best_model(best_model_id)
+    return MatrixFactorizationModel.load(listenbrainz_spark.context, dest_path)
 
 
 def generate_recommendations(candidate_set, limit, recordings_df, model):
@@ -167,15 +181,6 @@
         current_app.logger.error(str(err), exc_info=True)
         sys.exit(-1)
 
-    metadata_file_path = os.path.join(os.path.dirname(os.path.abspath(__file__)), 'recommendation-metadata.json')
-    with open(metadata_file_path, 'r') as f:
-        recommendation_metadata = json.load(f)
-<<<<<<< HEAD
-        best_model_id = recommendation_metadata['best_model_id']
-=======
-        user_names = recommendation_metadata['user_name']
->>>>>>> eaa79b9e
-
     current_app.logger.info('Loading model...')
     try:
         model = load_model()
