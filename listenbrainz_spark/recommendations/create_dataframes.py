--- conflicted
+++ resolved
@@ -7,19 +7,10 @@
 from py4j.protocol import Py4JJavaError
 
 import listenbrainz_spark
-<<<<<<< HEAD
-from listenbrainz_spark import path, stats, utils, config
-=======
-from listenbrainz_spark import path, schema
-from listenbrainz_spark import stats
-from listenbrainz_spark import utils
-from listenbrainz_spark import config
-from listenbrainz_spark.exceptions import SQLException, FileNotSavedException, FileNotFetchedException, ViewNotRegisteredException, \
-    SparkSessionNotInitializedException, DataFrameNotAppendedException, DataFrameNotCreatedException
->>>>>>> 2c610953
+from listenbrainz_spark import path, stats, utils, config, schema
 from listenbrainz_spark.recommendations.utils import save_html
 from listenbrainz_spark.exceptions import SQLException, FileNotSavedException, FileNotFetchedException, \
-    SparkSessionNotInitializedException
+    SparkSessionNotInitializedException, DataFrameNotAppendedException, DataFrameNotCreatedException
 
 from flask import current_app
 import pyspark.sql.functions as func
@@ -138,12 +129,8 @@
         current_app.logger.error(str(err), exc_info=True)
         sys.exit(-1)
 
-<<<<<<< HEAD
     # Dataframe contains all columns except artist_mbids and recording_mbid
-    partial_listens_df = get_listens_for_training_model_window()
-=======
-    df = get_listens_for_training_model_window(metadata)
->>>>>>> 2c610953
+    partial_listens_df = get_listens_for_training_model_window(metadata)
 
     # Dataframe containing artist msid->mbid mapping
     artist_mapping_df = utils.read_files_from_HDFS(path.ARTIST_MSID_MBIDS_MAPPING_PATH)
@@ -155,20 +142,12 @@
 
     current_app.logger.info('Preparing users data and saving to HDFS...')
     t0 = time()
-<<<<<<< HEAD
     # We use window function to give rank to distinct user_names
     # Not that if user_names are not distinct rank would repeat and give unexpected results.
     # users_df = | user_name| user_id|
     user_window = Window.orderBy('user_name')
     users_df = complete_listens_df.select('user_name').distinct().withColumn('user_id', rank().over(user_window))
-=======
-    try:
-        users_df = sql.prepare_user_data(table)
-    except SQLException as err:
-        current_app.logger.error(str(err), exc_info=True)
-        sys.exit(-1)
     metadata['users_count'] = users_df.count()
->>>>>>> 2c610953
 
     try:
         utils.save_parquet(users_df, path.USERS_DATAFRAME_PATH)
@@ -179,18 +158,10 @@
 
     current_app.logger.info('Preparing recordings data and saving to HDFS...')
     t0 = time()
-<<<<<<< HEAD
     # recordings_df = | recording_mbid| recording_id|
     recording_window = Window.orderBy('recording_mbid')
     recordings_df = complete_listens_df.select('recording_mbid').distinct().withColumn('recording_id', rank().over(recording_window))
-=======
-    try:
-        recordings_df = sql.prepare_recording_data(table)
-    except SQLException as err:
-        current_app.logger.error(str(err), exc_info=True)
-        sys.exit(-1)
     metadata['recordings_count'] = recordings_df.count()
->>>>>>> 2c610953
 
     try:
         utils.save_parquet(recordings_df, path.RECORDINGS_DATAFRAME_PATH)
@@ -200,11 +171,9 @@
     recordings_df_time = '{:.2f}'.format((time() - t0) / 60)
 
     current_app.logger.info('Preparing listen data dump and playcounts, saving playcounts to HDFS...')
-    t0 = time()
-<<<<<<< HEAD
     # listens_df : | recording_mbid| user_name|
     listens_df = complete_listens_df.select('recording_mbid', 'user_name')
-
+     metadata['listens_count'] = listens_df.count()
     # playcounts_df: | recording_id| user_id| count|
     # listens_df is joined with users_df on user_name which gives us [ recording_mbid', 'user_name', user_id].
     # The output is then joined with recording_df on recording_mbid which results into ['recording_mbid', 'recording_id', 'user_name', 'user_id'],
@@ -213,29 +182,7 @@
     playcounts_df = listens_df.join(users_df, 'user_name', 'inner') \
             .join(recordings_df, 'recording_mbid', 'inner') \
             .groupBy('user_id', 'recording_id').agg(func.sum('recording_id').alias('count'))
-=======
-    try:
-        listens_df = sql.prepare_listen_data(table)
-    except SQLException as err:
-        current_app.logger.error(str(err), exc_info=True)
-        sys.exit(-1)
-    metadata['listens_count'] = listens_df.count()
-
-    try:
-        utils.register_dataframe(listens_df, 'listen')
-        utils.register_dataframe(users_df, 'user')
-        utils.register_dataframe(recordings_df, 'recording')
-    except ViewNotRegisteredException as err:
-        current_app.logger.error(str(err), exc_info=True)
-        sys.exit(-1)
-
-    try:
-        playcounts_df = sql.get_playcounts_data()
-    except SQLException as err:
-        current_app.logger.error(str(err), exc_info=True)
-        sys.exit(-1)
     metadata['playcounts_count'] = playcounts_df.count()
->>>>>>> 2c610953
 
     try:
         utils.save_parquet(playcounts_df, path.PLAYCOUNTS_DATAFRAME_PATH)
