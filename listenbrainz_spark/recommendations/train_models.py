import os
import sys
import json
import uuid
import logging
import itertools
from math import sqrt
from time import time
from operator import add
from datetime import datetime
from collections import namedtuple, defaultdict
from py4j.protocol import Py4JJavaError

import listenbrainz_spark
from listenbrainz_spark import hdfs_connection
from listenbrainz_spark import config, utils, path, schema
from listenbrainz_spark.recommendations.utils import save_html
from listenbrainz_spark.recommendations.create_dataframes import save_dataframe_metadata_to_HDFS
from listenbrainz_spark.exceptions import SparkSessionNotInitializedException, PathNotFoundException, FileNotFetchedException, \
    HDFSDirectoryNotDeletedException, PathNotFoundException, DataFrameNotCreatedException, DataFrameNotAppendedException

from pyspark.sql import Row
from flask import current_app
from pyspark.sql.utils import AnalysisException
import pyspark.sql.functions as f
from pyspark.mllib.recommendation import ALS, Rating

Model = namedtuple('Model', 'model validation_rmse rank lmbda iteration model_id training_time rmse_time')

# training HTML is generated if set to true
SAVE_TRAINING_HTML = True

def parse_dataset(row):
    """ Convert each RDD element to object of class Rating.

        Args:
            row: An RDD row or element.
    """
    return Rating(row['user_id'], row['recording_id'], row['count'])

def compute_rmse(model, data, n):
    """ Compute RMSE (Root Mean Squared Error).

        Args:
            model: Trained model.
            data (rdd): Rdd used for validation i.e validation_data
            n (int): Number of rows/elements in validation_data.
    """
    predictions = model.predictAll(data.map(lambda x: (x.user, x.product)))
    predictionsAndRatings = predictions.map(lambda x: ((x[0], x[1]), x[2])) \
      .join(data.map(lambda x: ((x[0], x[1]), x[2]))) \
      .values()
    return sqrt(predictionsAndRatings.map(lambda x: (x[0] - x[1]) ** 2).reduce(add) / float(n))

def generate_model_id():
    """ Generate a new model id.
    """
    return '{}-{}'.format(config.MODEL_ID_PREFIX, uuid.uuid4())

def get_dataframe_id(dataframe_metadata_df, best_model_metadata):
    """ Get dataframe id of datasets on which model is trained from dataframe metadata.

        Args:
            dataframe_metadata_df (dataframe): Refer to listenbrainz_spark.schema.dataframe_metadata_schema
            best_model_metadata (dict): Dict of best model metadata.
    """
    # get timestamp of most recent saved dataframes.
    timestamp = dataframe_metadata_df.select(f.max('dataframe_created') \
        .alias('recent_dataframe_timestamp')).take(1)[0]
    # get dataframe id corresponding to most recent timestamp.
    df = dataframe_metadata_df.select('dataframe_id') \
        .where(f.col('dataframe_created') == timestamp.recent_dataframe_timestamp).take(1)[0]

    best_model_metadata['dataframe_id'] = df.dataframe_id

def preprocess_data(playcounts_df):
    """ Convert and split the dataframe into three RDDs; training data, validation data, test data.

        Args:
            playcounts_df (dataframe): Columns can be depicted as:
                [
                    'user_id', 'recording_id', 'count'
                ]

        Returns:
            training_data (rdd): Used for training.
            validation_data (rdd): Used for validation.
            test_data (rdd): Used for testing.
    """
    current_app.logger.info('Splitting dataframe...')
    training_data, validation_data, test_data = playcounts_df.rdd.map(parse_dataset).randomSplit([4, 1, 1], 45)
    return training_data, validation_data, test_data

def train(training_data, validation_data, num_validation, ranks, lambdas, iterations):
    """ Train the data and get models as per given parameters i.e. ranks, lambdas and iterations.

        Args:
            model_id (str): Best model identification string.
            training_data (rdd): Used for training.
            validation_data (rdd): Used for validation.
            num_validation (int): Number of elements/rows in validation_data.
            ranks (list): Number of factors in ALS model.
            lambdas (list): Controls regularization.
            iterations (list): Number of iterations to run.

        Returns:
            best_model: Model with least RMSE value.
            model_metadata (dict): Models information such as model id, error etc.
            best_model_metadata (dict): Best Model information such as model id, error etc.
    """
    best_model = None
    best_model_metadata = defaultdict(dict)
    model_metadata = list()
    alpha = 3.0
    for rank, lmbda, iteration in itertools.product(ranks, lambdas, iterations):
        t0 = time()
        model_id = generate_model_id()
        try:
            model = ALS.trainImplicit(training_data, rank, iterations=iteration, lambda_=lmbda, alpha=alpha)
        except Py4JJavaError as err:
            current_app.logger.error('Unable to train model "{}"\n{}'.format(model_id, str(err.java_exception)), exc_info=True)
            sys.exit(-1)
        mt = '{:.2f}'.format((time() - t0) / 60)
        t0 = time()
        try:
            validation_rmse = compute_rmse(model, validation_data, num_validation)
        except Py4JJavaError as err:
            current_app.logger.error('Root Mean Squared Error for model "{}" for validation data not computed\n{}'.format(
                model_id, str(err.java_exception)), exc_info=True)
            sys.exit(-1)
        vt = '{:.2f}'.format((time() - t0) / 60)
<<<<<<< HEAD
        model_metadata.append((model_id, mt, rank, lmbda, iteration, "%.2f" % (validation_rmse), vt))
        if best_model is None or validation_rmse < best_model.error:
            best_model = Model(model=model, error=validation_rmse, rank=rank, lmbda=lmbda, iteration=iteration,
=======
        model_metadata.append((model_id, mt, rank, '{:.1f}'.format(lmbda), iteration, round(validation_rmse, 2), vt))
        if best_model is None or validation_rmse < best_model.validation_rmse:
            best_model = Model(model=model, validation_rmse=validation_rmse, rank=rank, lmbda=lmbda, iteration=iteration,
>>>>>>> eaa79b9e
                model_id=model_id, training_time=mt, rmse_time=vt)

    best_model_metadata = {'validation_rmse': best_model.validation_rmse, 'rank': best_model.rank, 'lmbda':
            best_model.lmbda, 'iteration': best_model.iteration, 'model_id': best_model.model_id, 'training_time':
                best_model.training_time, 'rmse_time': best_model.rmse_time, 'alpha': alpha}
    return best_model, model_metadata, best_model_metadata

def delete_model():
    """ Delete a model.
    """
    utils.delete_dir(path.DATA_DIR, recursive=True)

def save_model(model_id, model):
    """ Save best model to HDFS.

        Args:
            model_id (str): Model identification string of best model.
            model: Best model.
    """
    delete_model()

    try:
        model.save(listenbrainz_spark.context, config.HDFS_CLUSTER_URI + path.DATA_DIR + '/' + model_id)
    except Py4JJavaError as err:
        current_app.logger.error('Unable to save best model "{}"\n{}. Aborting...'.format(model_id,
            str(err.java_exception)), exc_info=True)
        sys.exit(-1)

def save_model_index(test_rmse, model_id):
    """ Overwrite model_index dataframe.
        Refer to listenbrainz_spark.schema.model_index_schema

        Args:
            test_rmse (float): test rmse of best model.
            model_id (str): Model identification string of best model.
    """
    metadata_row = schema.convert_model_index_to_row(test_rmse, model_id)

    try:
        # Create dataframe from the row object.
        model_index_df = utils.create_dataframe(metadata_row, schema.model_index_schema)
    except DataFrameNotCreatedException as err:
        current_app.logger.error(str(err), exc_info=True)
        sys.exit(-1)

    try:
        # The dataframe is overwritten since we wish to store model id of recently trained model.
        utils.save_parquet(model_index_df, path.INDEX)
    except DataFrameNotAppendedException as err:
        current_app.logger.error(str(err), exc_info=True)
        sys.exit(-1)

def save_model_metadata_to_HDFS(metadata):
    """ Save model metadata.

        Args:
            metadata (dict): Model metadata.
    """
    metadata_row = schema.convert_model_metadata_to_row(metadata)
    try:
        # Create dataframe from the row object.
        model_metadata_df = utils.create_dataframe(metadata_row, schema.model_metadata_schema)
    except DataFrameNotCreatedException as err:
        current_app.logger.error(str(err), exc_info=True)
        sys.exit(-1)

    try:
        # Append the dataframe to existing dataframe if already exist or create a new one.
        utils.append(model_metadata_df, path.MODEL_METADATA)
    except DataFrameNotAppendedException as err:
        current_app.logger.error(str(err), exc_info=True)
        sys.exit(-1)

def save_model_and_metadata(model, metadata):
    """ Decide if the best model generated should be saved or not.

        Args:
            model: Best model.
            metadata (dict): Best model metadata.
    """
    # Save model index of recently trained model.
    save_model_index(metadata['test_rmse'], metadata['model_id'])
    # save model metadata of recently trained model.
    save_model_metadata_to_HDFS(metadata)
    # save recently trained model.
    save_model(metadata['model_id'], model)

def save_training_html(time_, num_training, num_validation, num_test, model_metadata, best_model_metadata, ti,
        models_training_time):
    """ Prepare and save taraining HTML.

        Args:
            time_ (dict): Dictionary containing execution time information, can be depicted as:
                {
                    'save_model' : '3.09',
                    ...
                }
            num_training (int): Number of elements/rows in training_data.
            num_validation (int): Number of elements/rows in validation_data.
            num_test (int): Number of elements/rows in test_data.
            model_metadata (dict): Models information such as model id, error etc.
            best_model_metadata (dict): Best Model information such as model id, error etc.
            ti (str): Seconds since epoch when the script was run.
            models_training_data (str): Time taken to train all the models.
    """
    date = datetime.utcnow().strftime('%Y-%m-%d')
    model_html = 'Model-{}-{}.html'.format(uuid.uuid4(), date)
    context = {
        'time' : time_,
        'num_training' : '{:,}'.format(num_training),
        'num_validation' : '{:,}'.format(num_validation),
        'num_test' : '{:,}'.format(num_test),
        'models' : model_metadata,
        'best_model' : best_model_metadata,
        'models_training_time' : models_training_time,
        'total_time' : '{:.2f}'.format((time() - ti) / 3600)
    }
    save_html(model_html, context, 'model.html')

def save_model(dest_path, model_id, model):
    """ Save model to HDFS.

        Args:
            dest_path (str): HDFS path to save model.
            model_id (str): Model Identification string.
            model : Model to save.
    """
    try:
        model.model.save(listenbrainz_spark.context, config.HDFS_CLUSTER_URI + dest_path)
    except Py4JJavaError as err:
        current_app.logger.error('Unable to save best model "{}"\n{}. Aborting...'.format(model_id,
            str(err.java_exception)), exc_info=True)
        sys.exit(-1)

def main():
    ti = time()
    time_ = defaultdict(dict)
    try:
        listenbrainz_spark.init_spark_session('Train Models')
    except SparkSessionNotInitializedException as err:
        current_app.logger.error(str(err), exc_info=True)
        sys.exit(-1)

    # Add checkpoint dir to break and save RDD lineage.
    listenbrainz_spark.context.setCheckpointDir(config.HDFS_CLUSTER_URI + path.CHECKPOINT_DIR)

    try:
        playcounts_df = utils.read_files_from_HDFS(path.PLAYCOUNTS_DATAFRAME_PATH)
        dataframe_metadata_df = utils.read_files_from_HDFS(path.DATAFRAME_METADATA)
    except PathNotFoundException as err:
        current_app.logger.error('{}\nConsider running create_dataframes.py'.format(str(err)), exc_info=True)
        sys.exit(-1)
    except FileNotFetchedException as err:
        current_app.logger.error(str(err), exc_info=True)
        sys.exit(-1)

    time_['load_playcounts'] = '{:.2f}'.format((time() - ti) / 60)

    t0 = time()
    training_data, validation_data, test_data = preprocess_data(playcounts_df)
    time_['preprocessing'] = '{:.2f}'.format((time() - t0) / 60)

    # Rdds that are used in model training iterative process are cached to improve performance.
    # Caching large files may cause Out of Memory exception.
    training_data.persist()
    validation_data.persist()

    # An action must be called for persist to evaluate.
    num_training = training_data.count()
    num_validation = validation_data.count()
    num_test = test_data.count()

    current_app.logger.info('Training models...')
    t0 = time()
<<<<<<< HEAD
    model, model_metadata, best_model_metadata = train(training_data, validation_data, num_validation, config.RANKS,
        config.LAMBDAS, config.ITERATIONS)
=======

    best_model, model_metadata, best_model_metadata = train(training_data, validation_data, num_validation,
        config.RANKS, config.LAMBDAS, config.ITERATIONS)
>>>>>>> eaa79b9e
    models_training_time = '{:.2f}'.format((time() - t0) / 3600)

    try:
        best_model_metadata['test_rmse'] = compute_rmse(best_model.model, test_data, num_test)
    except Py4JJavaError as err:
        current_app.logger.error('Root mean squared error for best model for test data not computed\n{}\nAborting...'\
            .format(str(err.java_exception)), exc_info=True)
        sys.exit(-1)

    best_model_metadata['training_data_count'] = num_training
    best_model_metadata['validation_data_count'] = num_validation
    best_model_metadata['test_data_count'] = num_test
    get_dataframe_id(dataframe_metadata_df, best_model_metadata)

    # Cached data must be cleared to avoid OOM.
    training_data.unpersist()
    validation_data.unpersist()

    hdfs_connection.init_hdfs(config.HDFS_HTTP_URI)
    t0 = time()
<<<<<<< HEAD
    model_save_path = os.path.join(path.DATA_DIR, best_model_metadata['model_id'])
    save_model(model_save_path, best_model_metadata['model_id'], model)
=======
    save_model_and_metadata(best_model.model, best_model_metadata)
>>>>>>> eaa79b9e
    time_['save_model'] = '{:.2f}'.format((time() - t0) / 60)

    # Delete checkpoint dir as saved lineages would eat up space, we won't be using them anyway.
    try:
        utils.delete_dir(path.CHECKPOINT_DIR, recursive=True)
    except HDFSDirectoryNotDeletedException as err:
        current_app.logger.error(str(err), exc_info=True)
        sys.exit(-1)

    if SAVE_TRAINING_HTML:
        save_training_html(time_, num_training, num_validation, num_test, model_metadata, best_model_metadata, ti,
            models_training_time)

<<<<<<< HEAD
    # Save best model id to a JSON file
    metadata_file_path = os.path.join(os.path.dirname(os.path.abspath(__file__)), 'recommendation-metadata.json')
    with open(metadata_file_path, 'r') as f:
        recommendation_metadata = json.load(f)
        recommendation_metadata['best_model_id'] = best_model_metadata['model_id']
    with open(metadata_file_path, 'w') as f:
        json.dump(recommendation_metadata,f)

    message = [{
        'type': 'cf_recording_model',
        'model_upload_time': str(datetime.utcnow()),
        'total_time': '{:.2f}'.format((time() - ti) / 3600),
    }]

    return message
=======


>>>>>>> eaa79b9e
<|MERGE_RESOLUTION|>--- conflicted
+++ resolved
@@ -1,6 +1,4 @@
-import os
 import sys
-import json
 import uuid
 import logging
 import itertools
@@ -15,21 +13,21 @@
 from listenbrainz_spark import hdfs_connection
 from listenbrainz_spark import config, utils, path, schema
 from listenbrainz_spark.recommendations.utils import save_html
-from listenbrainz_spark.recommendations.create_dataframes import save_dataframe_metadata_to_HDFS
 from listenbrainz_spark.exceptions import SparkSessionNotInitializedException, PathNotFoundException, FileNotFetchedException, \
     HDFSDirectoryNotDeletedException, PathNotFoundException, DataFrameNotCreatedException, DataFrameNotAppendedException
 
-from pyspark.sql import Row
 from flask import current_app
 from pyspark.sql.utils import AnalysisException
 import pyspark.sql.functions as f
 from pyspark.mllib.recommendation import ALS, Rating
 
+
 Model = namedtuple('Model', 'model validation_rmse rank lmbda iteration model_id training_time rmse_time')
 
 # training HTML is generated if set to true
 SAVE_TRAINING_HTML = True
 
+
 def parse_dataset(row):
     """ Convert each RDD element to object of class Rating.
 
@@ -37,6 +35,7 @@
             row: An RDD row or element.
     """
     return Rating(row['user_id'], row['recording_id'], row['count'])
+
 
 def compute_rmse(model, data, n):
     """ Compute RMSE (Root Mean Squared Error).
@@ -52,26 +51,42 @@
       .values()
     return sqrt(predictionsAndRatings.map(lambda x: (x[0] - x[1]) ** 2).reduce(add) / float(n))
 
+
 def generate_model_id():
     """ Generate a new model id.
     """
     return '{}-{}'.format(config.MODEL_ID_PREFIX, uuid.uuid4())
 
+
+def get_path_to_save_best_model(model_id):
+    """ Get path to save best model
+
+        Args:
+            model_id (str): Model identification string of best model.
+
+        Returns:
+            path to save best model.
+    """
+
+    return config.HDFS_CLUSTER_URI + path.DATA_DIR + '/' + model_id
+
+
 def get_dataframe_id(dataframe_metadata_df, best_model_metadata):
-    """ Get dataframe id of datasets on which model is trained from dataframe metadata.
+    """ Get dataframe id of dataframe on which model has been trained.
 
         Args:
             dataframe_metadata_df (dataframe): Refer to listenbrainz_spark.schema.dataframe_metadata_schema
-            best_model_metadata (dict): Dict of best model metadata.
-    """
-    # get timestamp of most recent saved dataframes.
+            best_model_metadata: Dict of best model metadata.
+    """
+    # get timestamp of recently saved dataframe.
     timestamp = dataframe_metadata_df.select(f.max('dataframe_created') \
-        .alias('recent_dataframe_timestamp')).take(1)[0]
+                                     .alias('recent_dataframe_timestamp')).take(1)[0]
     # get dataframe id corresponding to most recent timestamp.
     df = dataframe_metadata_df.select('dataframe_id') \
-        .where(f.col('dataframe_created') == timestamp.recent_dataframe_timestamp).take(1)[0]
+                              .where(f.col('dataframe_created') == timestamp.recent_dataframe_timestamp).take(1)[0]
 
     best_model_metadata['dataframe_id'] = df.dataframe_id
+
 
 def preprocess_data(playcounts_df):
     """ Convert and split the dataframe into three RDDs; training data, validation data, test data.
@@ -90,6 +105,28 @@
     current_app.logger.info('Splitting dataframe...')
     training_data, validation_data, test_data = playcounts_df.rdd.map(parse_dataset).randomSplit([4, 1, 1], 45)
     return training_data, validation_data, test_data
+
+
+def get_best_model_metadata(best_model):
+    """ Get best model metadata.
+
+        Args:
+            best_model (namedtuple): contains best model and related data.
+
+        Returns:
+            dict containing best model metadata.
+    """
+
+    return {
+        'alpha': config.ALPHA,
+        'iteration': best_model.iteration,
+        'lmbda': best_model.lmbda,
+        'model_id': best_model.model_id,
+        'rank': best_model.rank,
+        'rmse_time': best_model.rmse_time,
+        'training_time': best_model.training_time,
+        'validation_rmse': best_model.validation_rmse,
+    }
 
 def train(training_data, validation_data, num_validation, ranks, lambdas, iterations):
     """ Train the data and get models as per given parameters i.e. ranks, lambdas and iterations.
@@ -106,95 +143,83 @@
         Returns:
             best_model: Model with least RMSE value.
             model_metadata (dict): Models information such as model id, error etc.
-            best_model_metadata (dict): Best Model information such as model id, error etc.
     """
     best_model = None
-    best_model_metadata = defaultdict(dict)
     model_metadata = list()
-    alpha = 3.0
+    alpha = config.ALPHA
+
     for rank, lmbda, iteration in itertools.product(ranks, lambdas, iterations):
+        model_id = generate_model_id()
+
         t0 = time()
-        model_id = generate_model_id()
         try:
             model = ALS.trainImplicit(training_data, rank, iterations=iteration, lambda_=lmbda, alpha=alpha)
         except Py4JJavaError as err:
             current_app.logger.error('Unable to train model "{}"\n{}'.format(model_id, str(err.java_exception)), exc_info=True)
             sys.exit(-1)
         mt = '{:.2f}'.format((time() - t0) / 60)
+
         t0 = time()
         try:
             validation_rmse = compute_rmse(model, validation_data, num_validation)
         except Py4JJavaError as err:
             current_app.logger.error('Root Mean Squared Error for model "{}" for validation data not computed\n{}'.format(
-                model_id, str(err.java_exception)), exc_info=True)
+                                     model_id, str(err.java_exception)), exc_info=True)
             sys.exit(-1)
         vt = '{:.2f}'.format((time() - t0) / 60)
-<<<<<<< HEAD
-        model_metadata.append((model_id, mt, rank, lmbda, iteration, "%.2f" % (validation_rmse), vt))
-        if best_model is None or validation_rmse < best_model.error:
-            best_model = Model(model=model, error=validation_rmse, rank=rank, lmbda=lmbda, iteration=iteration,
-=======
+
         model_metadata.append((model_id, mt, rank, '{:.1f}'.format(lmbda), iteration, round(validation_rmse, 2), vt))
+
         if best_model is None or validation_rmse < best_model.validation_rmse:
-            best_model = Model(model=model, validation_rmse=validation_rmse, rank=rank, lmbda=lmbda, iteration=iteration,
->>>>>>> eaa79b9e
-                model_id=model_id, training_time=mt, rmse_time=vt)
-
-    best_model_metadata = {'validation_rmse': best_model.validation_rmse, 'rank': best_model.rank, 'lmbda':
-            best_model.lmbda, 'iteration': best_model.iteration, 'model_id': best_model.model_id, 'training_time':
-                best_model.training_time, 'rmse_time': best_model.rmse_time, 'alpha': alpha}
-    return best_model, model_metadata, best_model_metadata
-
-def delete_model():
-    """ Delete a model.
-    """
-    utils.delete_dir(path.DATA_DIR, recursive=True)
-
-def save_model(model_id, model):
+            best_model = Model(
+                model=model,
+                validation_rmse=validation_rmse,
+                rank=rank,
+                lmbda=lmbda,
+                iteration=iteration,
+                model_id=model_id,
+                training_time=mt,
+                rmse_time=vt
+            )
+
+    return best_model, model_metadata
+
+
+def delete_best_model():
+    """ Delete best model.
+        Note: At any point in time, only one model is in HDFS
+    """
+    dir_exists = utils.path_exists(path.DATA_DIR)
+    if dir_exists:
+        utils.delete_dir(path.DATA_DIR, recursive=True)
+
+
+def save_best_model(model_id, model):
     """ Save best model to HDFS.
 
         Args:
-            model_id (str): Model identification string of best model.
+            model_id (str): Model identification string.
+
+        Returns:
+            path to save best model.
             model: Best model.
     """
-    delete_model()
-
-    try:
-        model.save(listenbrainz_spark.context, config.HDFS_CLUSTER_URI + path.DATA_DIR + '/' + model_id)
+    delete_best_model()
+
+    dest_path = get_path_to_save_best_model(model_id)
+    try:
+        model.save(listenbrainz_spark.context, dest_path)
     except Py4JJavaError as err:
         current_app.logger.error('Unable to save best model "{}"\n{}. Aborting...'.format(model_id,
             str(err.java_exception)), exc_info=True)
         sys.exit(-1)
 
-def save_model_index(test_rmse, model_id):
-    """ Overwrite model_index dataframe.
-        Refer to listenbrainz_spark.schema.model_index_schema
-
-        Args:
-            test_rmse (float): test rmse of best model.
-            model_id (str): Model identification string of best model.
-    """
-    metadata_row = schema.convert_model_index_to_row(test_rmse, model_id)
-
-    try:
-        # Create dataframe from the row object.
-        model_index_df = utils.create_dataframe(metadata_row, schema.model_index_schema)
-    except DataFrameNotCreatedException as err:
-        current_app.logger.error(str(err), exc_info=True)
-        sys.exit(-1)
-
-    try:
-        # The dataframe is overwritten since we wish to store model id of recently trained model.
-        utils.save_parquet(model_index_df, path.INDEX)
-    except DataFrameNotAppendedException as err:
-        current_app.logger.error(str(err), exc_info=True)
-        sys.exit(-1)
-
-def save_model_metadata_to_HDFS(metadata):
+
+def save_model_metadata_to_hdfs(metadata):
     """ Save model metadata.
 
         Args:
-            metadata (dict): Model metadata.
+            metadata: dict containing best model metadata.
     """
     metadata_row = schema.convert_model_metadata_to_row(metadata)
     try:
@@ -211,19 +236,6 @@
         current_app.logger.error(str(err), exc_info=True)
         sys.exit(-1)
 
-def save_model_and_metadata(model, metadata):
-    """ Decide if the best model generated should be saved or not.
-
-        Args:
-            model: Best model.
-            metadata (dict): Best model metadata.
-    """
-    # Save model index of recently trained model.
-    save_model_index(metadata['test_rmse'], metadata['model_id'])
-    # save model metadata of recently trained model.
-    save_model_metadata_to_HDFS(metadata)
-    # save recently trained model.
-    save_model(metadata['model_id'], model)
 
 def save_training_html(time_, num_training, num_validation, num_test, model_metadata, best_model_metadata, ti,
         models_training_time):
@@ -257,20 +269,6 @@
     }
     save_html(model_html, context, 'model.html')
 
-def save_model(dest_path, model_id, model):
-    """ Save model to HDFS.
-
-        Args:
-            dest_path (str): HDFS path to save model.
-            model_id (str): Model Identification string.
-            model : Model to save.
-    """
-    try:
-        model.model.save(listenbrainz_spark.context, config.HDFS_CLUSTER_URI + dest_path)
-    except Py4JJavaError as err:
-        current_app.logger.error('Unable to save best model "{}"\n{}. Aborting...'.format(model_id,
-            str(err.java_exception)), exc_info=True)
-        sys.exit(-1)
 
 def main():
     ti = time()
@@ -312,21 +310,16 @@
 
     current_app.logger.info('Training models...')
     t0 = time()
-<<<<<<< HEAD
-    model, model_metadata, best_model_metadata = train(training_data, validation_data, num_validation, config.RANKS,
-        config.LAMBDAS, config.ITERATIONS)
-=======
-
-    best_model, model_metadata, best_model_metadata = train(training_data, validation_data, num_validation,
-        config.RANKS, config.LAMBDAS, config.ITERATIONS)
->>>>>>> eaa79b9e
+    best_model, model_metadata = train(training_data, validation_data, num_validation,
+                                       config.RANKS, config.LAMBDAS, config.ITERATIONS)
     models_training_time = '{:.2f}'.format((time() - t0) / 3600)
 
+    best_model_metadata = get_best_model_metadata(best_model)
     try:
         best_model_metadata['test_rmse'] = compute_rmse(best_model.model, test_data, num_test)
     except Py4JJavaError as err:
-        current_app.logger.error('Root mean squared error for best model for test data not computed\n{}\nAborting...'\
-            .format(str(err.java_exception)), exc_info=True)
+        current_app.logger.error('Root mean squared error for best model for test data not computed\n{}\nAborting...'
+                                 .format(str(err.java_exception)), exc_info=True)
         sys.exit(-1)
 
     best_model_metadata['training_data_count'] = num_training
@@ -340,14 +333,10 @@
 
     hdfs_connection.init_hdfs(config.HDFS_HTTP_URI)
     t0 = time()
-<<<<<<< HEAD
-    model_save_path = os.path.join(path.DATA_DIR, best_model_metadata['model_id'])
-    save_model(model_save_path, best_model_metadata['model_id'], model)
-=======
-    save_model_and_metadata(best_model.model, best_model_metadata)
->>>>>>> eaa79b9e
+    save_best_model(best_model.model_id, best_model.model)
     time_['save_model'] = '{:.2f}'.format((time() - t0) / 60)
 
+    save_model_metadata_to_hdfs(best_model_metadata)
     # Delete checkpoint dir as saved lineages would eat up space, we won't be using them anyway.
     try:
         utils.delete_dir(path.CHECKPOINT_DIR, recursive=True)
@@ -358,15 +347,6 @@
     if SAVE_TRAINING_HTML:
         save_training_html(time_, num_training, num_validation, num_test, model_metadata, best_model_metadata, ti,
             models_training_time)
-
-<<<<<<< HEAD
-    # Save best model id to a JSON file
-    metadata_file_path = os.path.join(os.path.dirname(os.path.abspath(__file__)), 'recommendation-metadata.json')
-    with open(metadata_file_path, 'r') as f:
-        recommendation_metadata = json.load(f)
-        recommendation_metadata['best_model_id'] = best_model_metadata['model_id']
-    with open(metadata_file_path, 'w') as f:
-        json.dump(recommendation_metadata,f)
 
     message = [{
         'type': 'cf_recording_model',
@@ -374,8 +354,4 @@
         'total_time': '{:.2f}'.format((time() - ti) / 3600),
     }]
 
-    return message
-=======
-
-
->>>>>>> eaa79b9e
+    return message