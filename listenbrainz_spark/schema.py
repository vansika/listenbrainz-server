--- conflicted
+++ resolved
@@ -20,12 +20,6 @@
     StructField('user_name', StringType(), nullable=False),
 ]
 
-# As of now the dataframe will only contain one row i.e. model id of model currently saved in HDFS.
-model_index_schema = [
-    StructField('model_id', StringType(), nullable=False), # Model id or identification string of best model.
-    StructField('test_rmse', FloatType(), nullable=False), # Root mean squared error for test data.
-]
-
 # schema to contain model parameters.
 model_param_schema = [
     StructField('alpha', FloatType(), nullable=False), # Baseline level of confidence weighting applied.
@@ -93,12 +87,8 @@
 dataframe_metadata_schema = StructType(sorted(dataframe_metadata_schema, key=lambda field: field.name))
 listen_schema = StructType(sorted(listen_schema, key=lambda field: field.name))
 model_metadata_schema = StructType(sorted(model_metadata_schema, key=lambda field: field.name))
-<<<<<<< HEAD
 msid_mbid_mapping_schema = StructType(sorted(msid_mbid_mapping_schema, key=lambda field: field.name))
 artist_relation_schema = StructType(sorted(artist_relation_schema, key=lambda field: field.name))
-=======
-model_index_schema = StructType(sorted(model_index_schema, key=lambda field:field.name))
->>>>>>> eaa79b9e
 
 def convert_listen_to_row(listen):
     """ Convert a listen to a pyspark.sql.Row object.
@@ -145,20 +135,6 @@
         users_count=meta.get('users_count'),
     )
 
-def convert_model_index_to_row(test_rmse, model_id):
-    """ Convert function args to a pyspark.sql.Row object.
-
-        Args:
-            test_rmse (float): test rmse of best model.
-            model_id (str): Model id or identification string of best model.
-
-        Returns:
-            pyspark.sql.Row object - a Spark SQL Row.
-    """
-    return Row(
-        test_rmse=test_rmse,
-        model_id=model_id,
-    )
 
 def convert_model_metadata_to_row(meta):
     """ Convert model metadata to row object.
