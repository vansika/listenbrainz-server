/** @jsx React.DOM */

var CONTAINER_ELEMENT_ID = "listens-viewer-container";
var container = document.getElementById(CONTAINER_ELEMENT_ID);

var ListensViewer = React.createClass({
    getInitialState: function () {
        return {
            userId: null,
            listens: null
        };
    },
    componentDidMount: function() {
        if (!container.dataset.userId) {
            console.error("ID of existing user needs to be specified" +
                          "in the data-user-id property.");
            return;
        }
<<<<<<< HEAD

        function getUrlParameter(sParam) {
            var sPageURL = decodeURIComponent(window.location.search.substring(1));
            var sURLVariables = sPageURL.split('&');
            for (var i = 0; i < sURLVariables.length; i++) {
                var sParameterName = sURLVariables[i].split('=');
                if (sParameterName[0] === sParam) {
                    return sParameterName[1] === undefined ? true : sParameterName[1];
                }
            }
        }

        var data_url = "/listen/user/" + container.dataset.userId;
        var minTimestamp = getUrlParameter("min-ts");
        if (minTimestamp) {
            data_url +=  "?min_ts=" + minTimestamp;
        }
        $.get(data_url,
=======
        $.get("/1/user/" + container.dataset.userId + "/listens", function(data) {
            if (this.isMounted()) {
                this.setState({
                    userId: container.dataset.userId,
                    listens: data.payload.listens
                });
            }
        }.bind(this));
    },
    componentDidUpdate: function() {
        jQuery("abbr.timeago").timeago();
    },
    handlePreviousPage: function (maxTimestamp) {
        this.setState({listens: null});
        // Since we don't how the ID of the listen that will be first on the previous page we have to
        // fetch listens backwards: reverse the order and set max_ts instead of min_ts. After we get
        // the items, we need to reverse again.
        $.get("/1/user/" + container.dataset.userId + "/listens?max_ts=" + maxTimestamp + "&order=asc",
>>>>>>> b104bac0
            function(data) {
                if (this.isMounted()) {
                    this.setState({
                        userId: container.dataset.userId,
                        listens: data.payload.listens
                    });
                }
            }.bind(this)
        );
    },
<<<<<<< HEAD
    componentDidUpdate: function() {
        jQuery("abbr.timeago").timeago();
=======
    handleNextPage: function (minTimestamp) {
        this.setState({listens: null});
        $.get("/1/user/" + container.dataset.userId + "/listens?min_ts=" + minTimestamp,
            function(data) {
                this.setState({
                    listens: data.payload.listens,
                    page: this.state.page + 1
                });
            }.bind(this)
        );
>>>>>>> b104bac0
    },
    render: function () {
        if (this.state.listens) {
            var items = [];
            this.state.listens.forEach(function (listen) {
                items.push(<Listen
                    key={listen.listened_at}
                    metadata={listen.track_metadata}
                    timestamp={listen.listened_at}
                    />);
            }.bind(this));
            if (items.length > 0) {
                return (
                    <div>
                        <table className="table table-condensed table-striped">
                            <thead>
                            <tr>
                                <th>artist</th>
                                <th>track</th>
                                <th>time</th>
                            </tr>
                            </thead>
                            <tbody>{items}</tbody>
                        </table>
                        <ul className="pager">
                            <PreviousPageButton
                                userId={this.state.userId}
                                maxTimestamp={this.state.listens[0].listened_at + 1}
                                />
                            <NextPageButton
                                userId={this.state.userId}
                                minTimestamp={this.state.listens[this.state.listens.length-1].listened_at - 1}
                                />
                        </ul>
                    </div>
                );
            } else {
                return (<p className="text-muted">No listens.</p>);
            }

        } else {
            return <div>Loading listens...</div>;
        }
    }
});

var Listen = React.createClass({
    propTypes: {
        metadata: React.PropTypes.object.isRequired,
        timestamp: React.PropTypes.number.isRequired
    },
    render: function () {
        var timestamp = new Date(this.props.timestamp * 1000).toISOString();
        return (
            <tr>
                <td>{this.props.metadata.artist_name}</td>
                <td>{this.props.metadata.track_name}</td>
                <td><abbr className="timeago" title={timestamp}></abbr></td>
            </tr>
        );
    }
});

var PreviousPageButton = React.createClass({
    propTypes: {
        userId: React.PropTypes.string.isRequired,
        maxTimestamp: React.PropTypes.number.isRequired,
        onSwitch: React.PropTypes.func.isRequired
    },
    getInitialState: function () {
        return {
            enabled: false,
            minTimestamp: null
        };
    },
    componentDidMount: function() {
        $.get("/1/user/" + container.dataset.userId +
              "/listens?max_ts=" + this.props.maxTimestamp,
            function(data) {
                if (data.payload.count > 0) {
                    this.setState({
                        enabled: true,
                        minTimestamp: data.payload.listens[data.payload.listens.length - 1].listened_at - 1
                    });
                }
            }.bind(this)
        );
    },
    switchPage: function() {
        window.location.replace("/user/" + this.props.userId + "?min-ts=" + this.state.minTimestamp);
    },
    render: function () {
        if (this.state.enabled) {
            return <li className="previous">
                <a href="#" onClick={this.switchPage}>&larr; Previous</a>
            </li>;
        } else {
            return <li style={{display: 'none'}}></li>;
        }
    }
});

var NextPageButton = React.createClass({
    propTypes: {
        userId: React.PropTypes.string.isRequired,
        minTimestamp: React.PropTypes.number.isRequired,
        onSwitch: React.PropTypes.func.isRequired
    },
    getInitialState: function () {
        return {
            enabled: false
        };
    },
    componentDidMount: function() {
        $.get("/1/user/" + container.dataset.userId +
              "/listens?min_ts=" + this.props.minTimestamp,
            function(data) {
                this.setState({enabled: data.payload.count > 0});
            }.bind(this));
    },
    switchPage: function() {
        window.location.replace("/user/" + this.props.userId + "?min-ts=" + this.props.minTimestamp);
    },
    render: function () {
        if (this.state.enabled) {
            return <li className="next">
                <a href="#" onClick={this.switchPage}>Next &rarr;</a>
            </li>;
        } else {
            return <li style={{display: 'none'}}></li>;
        }
    }
});


React.render(<ListensViewer />, container);<|MERGE_RESOLUTION|>--- conflicted
+++ resolved
@@ -16,7 +16,6 @@
                           "in the data-user-id property.");
             return;
         }
-<<<<<<< HEAD
 
         function getUrlParameter(sParam) {
             var sPageURL = decodeURIComponent(window.location.search.substring(1));
@@ -29,32 +28,12 @@
             }
         }
 
-        var data_url = "/listen/user/" + container.dataset.userId;
+        var data_url = "/1/user/" + container.dataset.userId + "/listens";
         var minTimestamp = getUrlParameter("min-ts");
         if (minTimestamp) {
             data_url +=  "?min_ts=" + minTimestamp;
         }
         $.get(data_url,
-=======
-        $.get("/1/user/" + container.dataset.userId + "/listens", function(data) {
-            if (this.isMounted()) {
-                this.setState({
-                    userId: container.dataset.userId,
-                    listens: data.payload.listens
-                });
-            }
-        }.bind(this));
-    },
-    componentDidUpdate: function() {
-        jQuery("abbr.timeago").timeago();
-    },
-    handlePreviousPage: function (maxTimestamp) {
-        this.setState({listens: null});
-        // Since we don't how the ID of the listen that will be first on the previous page we have to
-        // fetch listens backwards: reverse the order and set max_ts instead of min_ts. After we get
-        // the items, we need to reverse again.
-        $.get("/1/user/" + container.dataset.userId + "/listens?max_ts=" + maxTimestamp + "&order=asc",
->>>>>>> b104bac0
             function(data) {
                 if (this.isMounted()) {
                     this.setState({
@@ -65,21 +44,8 @@
             }.bind(this)
         );
     },
-<<<<<<< HEAD
     componentDidUpdate: function() {
         jQuery("abbr.timeago").timeago();
-=======
-    handleNextPage: function (minTimestamp) {
-        this.setState({listens: null});
-        $.get("/1/user/" + container.dataset.userId + "/listens?min_ts=" + minTimestamp,
-            function(data) {
-                this.setState({
-                    listens: data.payload.listens,
-                    page: this.state.page + 1
-                });
-            }.bind(this)
-        );
->>>>>>> b104bac0
     },
     render: function () {
         if (this.state.listens) {
