import db
import unittest
import os

# Configuration
import sys
sys.path.append(os.path.join(os.path.dirname(os.path.realpath(__file__)), ".."))
import config

ADMIN_SQL_DIR = os.path.join(os.path.dirname(os.path.realpath(__file__)), '..', 'admin', 'sql')
TEST_DATA_PATH = os.path.join(os.path.dirname(os.path.realpath(__file__)), 'test_data')


class DatabaseTestCase(unittest.TestCase):

    def setUp(self):
        self.config = config
        db.init_db_connection(config.TEST_SQLALCHEMY_DATABASE_URI)
        self.reset_db()

    def tearDown(self):
        self.drop_tables()

    def reset_db(self):
        self.drop_tables()
        self.init_db()

    def init_db(self):
        db.run_sql_script(os.path.join(ADMIN_SQL_DIR, 'create_schema.sql'))
        db.run_sql_script(os.path.join(ADMIN_SQL_DIR, 'create_tables.sql'))
        db.run_sql_script(os.path.join(ADMIN_SQL_DIR, 'create_primary_keys.sql'))
        db.run_sql_script(os.path.join(ADMIN_SQL_DIR, 'create_foreign_keys.sql'))
        db.run_sql_script(os.path.join(ADMIN_SQL_DIR, 'create_indexes.sql'))

    def drop_tables(self):
        with db.engine.connect() as connection:
<<<<<<< HEAD
            connection.execute('DROP SCHEMA IF EXISTS api_compat         CASCADE')

            connection.execute('DROP TABLE IF EXISTS "user"              CASCADE')
            connection.execute('DROP TABLE IF EXISTS listen              CASCADE')
            connection.execute('DROP TABLE IF EXISTS api_compat.token    CASCADE')
            connection.execute('DROP TABLE IF EXISTS api_compat.session  CASCADE')

=======
            connection.execute('DROP TABLE IF EXISTS "user"       CASCADE')
            connection.execute('DROP TABLE IF EXISTS listen       CASCADE')
            connection.execute('DROP TABLE IF EXISTS listen_json  CASCADE')
>>>>>>> d3d78495

    def load_data_files(self):
        """ Get the data files from the disk """
        # return os.path.join(TEST_DATA_PATH, file_name)
        return<|MERGE_RESOLUTION|>--- conflicted
+++ resolved
@@ -34,19 +34,11 @@
 
     def drop_tables(self):
         with db.engine.connect() as connection:
-<<<<<<< HEAD
-            connection.execute('DROP SCHEMA IF EXISTS api_compat         CASCADE')
-
             connection.execute('DROP TABLE IF EXISTS "user"              CASCADE')
             connection.execute('DROP TABLE IF EXISTS listen              CASCADE')
+            connection.execute('DROP TABLE IF EXISTS listen_json         CASCADE')
             connection.execute('DROP TABLE IF EXISTS api_compat.token    CASCADE')
             connection.execute('DROP TABLE IF EXISTS api_compat.session  CASCADE')
-
-=======
-            connection.execute('DROP TABLE IF EXISTS "user"       CASCADE')
-            connection.execute('DROP TABLE IF EXISTS listen       CASCADE')
-            connection.execute('DROP TABLE IF EXISTS listen_json  CASCADE')
->>>>>>> d3d78495
 
     def load_data_files(self):
         """ Get the data files from the disk """
