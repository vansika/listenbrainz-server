version: "3.4"

volumes:
  namenode:

services:
  hadoop-master:
    image: metabrainz/hadoop-yarn:beta
    command: hdfs namenode
    ports:
      - "9000:9000"
      - "9870:9870"
    volumes:
      - namenode:/home/hadoop/hdfs:z

  datanode:
    image: metabrainz/hadoop-yarn:beta
    command: hdfs datanode

  test:
    build:
      context: ..
      dockerfile: Dockerfile
      target: metabrainz-spark-dev
<<<<<<< HEAD
    command: dockerize -wait tcp://hadoop-master:9000 -timeout 60s bash -c "python -m pytest --junitxml=/data/test_report.xml --cov-report xml:/data/coverage.xml"
=======
    command: dockerize -wait tcp://hadoop-master:9000 -timeout 60s bash -c "PYTHONDONTWRITEBYTECODE=1 python -m pytest --junitxml=/data/test_report.xml --cov-report xml:/data/coverage.xml"
>>>>>>> 80e11d3c
    volumes:
      - ..:/rec:z<|MERGE_RESOLUTION|>--- conflicted
+++ resolved
@@ -22,10 +22,6 @@
       context: ..
       dockerfile: Dockerfile
       target: metabrainz-spark-dev
-<<<<<<< HEAD
-    command: dockerize -wait tcp://hadoop-master:9000 -timeout 60s bash -c "python -m pytest --junitxml=/data/test_report.xml --cov-report xml:/data/coverage.xml"
-=======
     command: dockerize -wait tcp://hadoop-master:9000 -timeout 60s bash -c "PYTHONDONTWRITEBYTECODE=1 python -m pytest --junitxml=/data/test_report.xml --cov-report xml:/data/coverage.xml"
->>>>>>> 80e11d3c
     volumes:
       - ..:/rec:z