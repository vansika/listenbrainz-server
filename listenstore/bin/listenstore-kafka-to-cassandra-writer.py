--- conflicted
+++ resolved
@@ -1,4 +1,5 @@
 #!/usr/bin/env python
+import logging
 from listenstore.cli import Command
 
 
@@ -7,14 +8,11 @@
 
     def __init__(self):
         super(KafkaToCassandra, self).__init__()
+        self.log = logging.getLogger(__name__)
         self.inserts = 0
 
     def received_listen(self, listen):
-<<<<<<< HEAD
         self.log.debug("INSERTING: %s" % repr(listen))
-=======
-        self.log.info("INSERTING: %s" % repr(listen))
->>>>>>> 063bfd6d
         self.listenStore.insert(listen)
         self.inserts += 1
         if self.inserts % 100 == 0:
