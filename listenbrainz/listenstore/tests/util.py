--- conflicted
+++ resolved
@@ -1,17 +1,14 @@
 # coding=utf-8
 
-import uuid
-<<<<<<< HEAD
-from datetime import datetime
-
-from listenbrainz.listen import Listen
-=======
 import json
 import os
+import uuid
+
+from datetime import datetime
+from listenbrainz.listen import Listen
 
 
 TEST_DATA_PATH = os.path.join(os.path.dirname(os.path.realpath(__file__)), '..', '..', 'testdata')
->>>>>>> b973bee2
 
 
 def generate_data(test_user_id, from_ts, num_records):
