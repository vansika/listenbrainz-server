--- conflicted
+++ resolved
@@ -257,12 +257,13 @@
         with self.assertRaises(BadRequest):
             session = _get_session('')
 
-<<<<<<< HEAD
+
     def test_404(self):
 
         r = self.client.get('/thisurldoesnotexist')
         self.assert404(r)
-=======
+
+
     def test_to_native_api_now_playing(self):
         """ Tests _to_native_api when used with data sent to the now_playing endpoint """
 
@@ -356,5 +357,4 @@
         data['t[0]'] = 'Saamne Ye Kaun Aya'
         del data['b[0]']
         native_data = _to_native_api(data, '[0]')
-        self.assertIsNone(native_data)
->>>>>>> fc929fcb
+        self.assertIsNone(native_data)