--- conflicted
+++ resolved
@@ -74,44 +74,7 @@
         profile_info_url = url_for('profile.info')
         response = self.client.get(profile_info_url)
         self.assertStatus(response, 302)
-<<<<<<< HEAD
         self.assertRedirects(response, url_for('login.index', next=profile_info_url))
-
-
-    def test_info_valid_stats(self):
-        db_stats.insert_user_stats(
-            user_id=self.user['id'],
-            artists={},
-            recordings={},
-            releases={},
-            artist_count=0,
-        )
-
-        self.temporary_login(self.user['id'])
-        response = self.client.get(url_for('profile.info'))
-        self.assert200(response)
-        self.assertIn('Please wait until our next batch', str(response.data))
-
-
-    @patch('listenbrainz.webserver.views.api_tools.publish_data_to_queue')
-    def test_request_stats(self, mock_publish):
-        self.temporary_login(self.user['id'])
-        response = self.client.get(url_for('profile.request_stats'), follow_redirects=True)
-        self.assertStatus(response, 200)
-        self.assertIn('You have been added to the stats calculation queue', str(response.data))
-
-        db_stats.insert_user_stats(
-            user_id=self.user['id'],
-            artists={},
-            recordings={},
-            releases={},
-            artist_count=0,
-        )
-
-        response = self.client.get(url_for('profile.request_stats'), follow_redirects=True)
-        self.assertStatus(response, 200)
-        self.assertIn('please wait until the next interval', str(response.data))
-
 
     def test_delete(self):
         self.temporary_login(self.user['id'])
@@ -158,7 +121,4 @@
         })
 
         r = self.client.get(url_for('profile.connect_spotify_callback'))
-        self.assert400(r)
-=======
-        self.assertRedirects(response, url_for('login.index', next=profile_info_url))
->>>>>>> 454dc254
+        self.assert400(r)