--- conflicted
+++ resolved
@@ -384,24 +384,5 @@
     font-size: 20px;
     margin-bottom: 0;
     letter-spacing: 1px;
-<<<<<<< HEAD
-  }
-}
-
-#follow-button {
-  margin-left: 10px;
-  > .text {
-    width: 0px;
-    display: inherit;
-    vertical-align: inherit;
-    transition: width 0.42s;
-    overflow-x: hidden;
-  }
-  &:hover > .text,
-  &:focus > .text {
-    width: 4.2em;
-  }
-=======
-  } 
->>>>>>> 4d435822
+  }
 }